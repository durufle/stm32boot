# This workflow will install Python dependencies, run tests and lint with a single version of Python
# For more information see: https://docs.github.com/en/actions/automating-builds-and-tests/building-and-testing-python

name: Python application unit

on:
  push:
    branches: [ "develop" ]
  pull_request:
    branches: [ "develop" ]
  workflow_dispatch:

permissions:
  contents: read

jobs:
  build:

    runs-on: ubuntu-latest
    strategy:
      matrix:
        python-version: ["3.8", "3.9", "3.10", "3.11"]

    steps:
    - uses: actions/checkout@v4
    - name: Set up Python
      uses: actions/setup-python@v5
      with:
        python-version: ${{ matrix.python-version }}
    - name: Install dependencies
      run: |
        python -m pip install --upgrade pip
        pip install flake8 pytest pytest-cov
        if [ -f requirements.txt ]; then pip install -r requirements.txt; fi
    - name: Lint with flake8
      run: |
        # stop the build if there are Python syntax errors or undefined names
        flake8 . --count --select=E9,F63,F7,F82 --show-source --statistics
        # exit-zero treats all errors as warnings. The GitHub editor is 127 chars wide
        flake8 . --count --exit-zero --max-complexity=10 --max-line-length=127 --statistics
    - name: Test with pytest
      run: |
        pytest --ignore=tests/test_loader_read.py --ignore=tests/test_loader_reset.py --doctest-modules --junitxml=junit/test-results-${{ matrix.python-version }}.xml
    - name: Upload pytest test results
      uses: actions/upload-artifact@v4
      with:
        name: pytest-results-${{ matrix.python-version }}
        path: junit/test-results-${{ matrix.python-version }}.xml
        # Use always() to always run this step to publish test results when there are test failures
<<<<<<< HEAD
      if: ${{ always() }}
=======
        if: ${{ always() }}
>>>>>>> 5f110cb3
<|MERGE_RESOLUTION|>--- conflicted
+++ resolved
@@ -47,8 +47,4 @@
         name: pytest-results-${{ matrix.python-version }}
         path: junit/test-results-${{ matrix.python-version }}.xml
         # Use always() to always run this step to publish test results when there are test failures
-<<<<<<< HEAD
       if: ${{ always() }}
-=======
-        if: ${{ always() }}
->>>>>>> 5f110cb3
